--- conflicted
+++ resolved
@@ -48,12 +48,7 @@
     "work with points" in {
       val typeName = "testpoints"
 
-<<<<<<< HEAD
-      System.setProperty("geomesa.hbase.remote.filtering", "true")
       val params = Map(ConnectionParam.getName -> connection, BigTableNameParam.getName -> "test_sft")
-=======
-      val params = Map(ConnectionParam.getName -> connection, BigTableNameParam.getName -> "test_sft", RemoteParam.getName -> true)
->>>>>>> 74a29eb4
       val ds = DataStoreFinder.getDataStore(params).asInstanceOf[HBaseDataStore]
 
       ds.getSchema(typeName) must beNull
